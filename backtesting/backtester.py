--- conflicted
+++ resolved
@@ -2,11 +2,8 @@
 from data.base_candle import BaseCandle
 from dataclasses import dataclass, field, asdict
 from colorama import Fore, Style
-<<<<<<< HEAD
+import time
 import numpy as np
-=======
-import time
->>>>>>> bfd74223
 from pathlib import Path
 from collections import deque
 import numpy as np
@@ -152,19 +149,12 @@
 
 
 class BaseBacktester():
-<<<<<<< HEAD
-=======
-    __slots__ = ('position_manager', 'stats', 'w_streak', 'l_streak', 'peak_equity', 
-                 '_pnl_history', '_perf_times', '_pnl_array')
-    
->>>>>>> bfd74223
     def __init__(self, position_manager: BasePositionManager):
         self.position_manager = position_manager
         self.stats = BaseBacktestStats()
         self.w_streak = 0
         self.l_streak = 0
         self.peak_equity = 0.0
-<<<<<<< HEAD
         
         # store rolling realized PnL for Sharpe ratio
         self._MAX_LEN = 100
@@ -172,10 +162,6 @@
         self._pos = 0
         # _________________________________________
 
-=======
-        self._pnl_history = deque(maxlen=100)
-        self._pnl_array = np.empty(100, dtype=np.float64)  # Pre-allocate numpy array
->>>>>>> bfd74223
             
     def update(self, candle: BaseCandle) -> None:
         
@@ -256,16 +242,15 @@
                     self.w_streak = 0
 
                 # Calculate position duration
-<<<<<<< HEAD
-                if pos.entry_orders and pos.exit_orders:
-                    open_time = pos.entry_orders[0].timestamp
-                    close_time = pos.exit_orders[-1].timestamp
-                    duration = (close_time - open_time).total_seconds() / 3600
-                    self.stats.exposure_time += duration
-
-                self.stats.max_win_streak = max(self.stats.max_win_streak, self.w_streak)
-                self.stats.max_loss_streak = max(self.stats.max_loss_streak, self.l_streak)
-                self.stats.total_pnl += pos.realized_pnl
+                entry_orders = pos.entry_orders
+                exit_orders = pos.exit_orders
+                if entry_orders and exit_orders:
+                    duration = (exit_orders[-1].timestamp - entry_orders[0].timestamp).total_seconds() / 3600
+                    stats.exposure_time += duration
+
+                stats.max_win_streak = max(stats.max_win_streak, self.w_streak)
+                stats.max_loss_streak = max(stats.max_loss_streak, self.l_streak)
+                stats.total_pnl += pos_pnl
 
                 # --- Update Sharpe ratio based on realized PnL changes ---
                 self._pnl_history[pos % self._MAX_LEN] = self.stats.total_pnl
@@ -291,20 +276,31 @@
                 self.stats.avg_win = self.stats.gross_profit / self.stats.position_wins if self.stats.position_wins > 0 else 0.0
                 self.stats.avg_loss = self.stats.gross_loss / self.stats.position_losses if self.stats.position_losses > 0 else 0.0
 
-        # Update general stats
-        self.stats.positions = self.position_manager.position_count
-        self.stats.fees_paid = self.position_manager.total_fees
-        total_exits = self.stats.exit_wins + self.stats.exit_losses
-        self.stats.exit_winrate = (self.stats.exit_wins / total_exits) if total_exits > 0 else 0.0
-        self.stats.profit_factor = (self.stats.gross_profit / abs(self.stats.gross_loss)) if self.stats.gross_loss < 0 else float('inf')
-        self.stats.longs = self.position_manager.total_longs
-        self.stats.long_winrate = (self.stats.long_wins / self.stats.longs) if self.stats.longs > 0 else 0.0
-        self.stats.shorts = self.position_manager.total_shorts
-        self.stats.short_winrate = (self.stats.short_wins / self.stats.shorts) if self.stats.shorts > 0 else 0.0
-        self.stats.position_winrate = (self.stats.position_wins / self.stats.positions) if self.stats.positions > 0 else 0.0
-        self.stats.position_frquency = self.stats.positions / self.stats.exposure_time if self.stats.exposure_time > 0 else 0.0
-        self.stats.avg_position_pnl = self.stats.total_pnl / self.stats.positions if self.stats.positions > 0 else 0.0
-        self.stats.avg_position_duration = self.stats.exposure_time / self.stats.positions if self.stats.positions > 0 else 0.0
+        # Update general stats - cache values to reduce divisions
+        positions = pm.position_count
+        stats.positions = positions
+        stats.fees_paid = pm.total_fees
+        
+        total_exits = stats.exit_wins + stats.exit_losses
+        stats.exit_winrate = stats.exit_wins / total_exits if total_exits else 0.0
+        
+        gross_loss = stats.gross_loss
+        stats.profit_factor = stats.gross_profit / -gross_loss if gross_loss < 0 else float('inf')
+        
+        longs = pm.total_longs
+        stats.longs = longs
+        stats.long_winrate = stats.long_wins / longs if longs else 0.0
+        
+        shorts = pm.total_shorts
+        stats.shorts = shorts
+        stats.short_winrate = stats.short_wins / shorts if shorts else 0.0
+        
+        stats.position_winrate = stats.position_wins / positions if positions else 0.0
+        
+        exposure = stats.exposure_time
+        stats.position_frquency = positions / exposure if exposure else 0.0
+        stats.avg_position_pnl = stats.total_pnl / positions if positions else 0.0
+        stats.avg_position_duration = exposure / positions if positions else 0.0
 
         # Update equity and drawdown
         equity = self.stats.pnl + self.stats.total_pnl
@@ -314,85 +310,6 @@
         self.stats.max_drawdown = max(self.stats.max_drawdown, drawdown)
 
 
-=======
-                entry_orders = pos.entry_orders
-                exit_orders = pos.exit_orders
-                if entry_orders and exit_orders:
-                    duration = (exit_orders[-1].timestamp - entry_orders[0].timestamp).total_seconds() / 3600
-                    stats.exposure_time += duration
-
-                stats.max_win_streak = max(stats.max_win_streak, self.w_streak)
-                stats.max_loss_streak = max(stats.max_loss_streak, self.l_streak)
-                stats.total_pnl += pos_pnl
-
-                pnl_hist = self._pnl_history
-                pnl_hist.append(stats.total_pnl)
-                hist_len = len(pnl_hist)
-                
-                if hist_len > 2:
-                    pnl_arr = self._pnl_array[:hist_len]
-                    for i in range(hist_len):
-                        pnl_arr[i] = pnl_hist[i]
-                    
-                    prev_vals = pnl_arr[:hist_len-1]
-                    curr_vals = pnl_arr[1:hist_len]
-                    
-                    mask = prev_vals != 0
-                    if mask.any():
-                        returns = (curr_vals[mask] - prev_vals[mask]) / np.abs(prev_vals[mask])
-                        ret_len = len(returns)
-                        
-                        if ret_len > 1:
-                            mean_ret = np.mean(returns)
-                            std_ret = np.std(returns, ddof=1)
-                            stats.sharpe_ratio = (mean_ret / std_ret) * np.sqrt(ret_len) if std_ret > 0 else 0.0
-                        else:
-                            stats.sharpe_ratio = 0.0
-                    else:
-                        stats.sharpe_ratio = 0.0
-
-                # Cache division results
-                pos_wins = stats.position_wins
-                pos_losses = stats.position_losses
-                stats.avg_win = stats.gross_profit / pos_wins if pos_wins else 0.0
-                stats.avg_loss = stats.gross_loss / pos_losses if pos_losses else 0.0
-
-        # Update general stats - cache values to reduce divisions
-        positions = pm.position_count
-        stats.positions = positions
-        stats.fees_paid = pm.total_fees
-        
-        total_exits = stats.exit_wins + stats.exit_losses
-        stats.exit_winrate = stats.exit_wins / total_exits if total_exits else 0.0
-        
-        gross_loss = stats.gross_loss
-        stats.profit_factor = stats.gross_profit / -gross_loss if gross_loss < 0 else float('inf')
-        
-        longs = pm.total_longs
-        stats.longs = longs
-        stats.long_winrate = stats.long_wins / longs if longs else 0.0
-        
-        shorts = pm.total_shorts
-        stats.shorts = shorts
-        stats.short_winrate = stats.short_wins / shorts if shorts else 0.0
-        
-        stats.position_winrate = stats.position_wins / positions if positions else 0.0
-        
-        exposure = stats.exposure_time
-        stats.position_frquency = positions / exposure if exposure else 0.0
-        stats.avg_position_pnl = stats.total_pnl / positions if positions else 0.0
-        stats.avg_position_duration = exposure / positions if positions else 0.0
-
-        # Update equity and drawdown
-        equity = stats.pnl + stats.total_pnl
-        stats.equity = equity
-        peak = max(self.peak_equity, equity)
-        self.peak_equity = peak
-        stats.peak_equity = peak
-        stats.max_drawdown = max(stats.max_drawdown, peak - equity)
-
-    
->>>>>>> bfd74223
     def get_recent_position_events(self):
         """Get recent position events for plotting."""
         return self.position_manager.get_recent_events()
